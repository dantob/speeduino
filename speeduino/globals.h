#ifndef GLOBALS_H
#define GLOBALS_H
#include <Arduino.h>
#include "table.h"
#include <assert.h>
#include "logger.h"

#if defined(__AVR_ATmega1280__) || defined(__AVR_ATmega2560__) || defined(__AVR_ATmega2561__)
  #define BOARD_DIGITAL_GPIO_PINS 54
  #define BOARD_NR_GPIO_PINS 62
#ifndef LED_BUILTIN
  #define LED_BUILTIN 13
#endif
  #define CORE_AVR
  #define BOARD_H "board_avr2560.h"
  #define INJ_CHANNELS 4
  #define IGN_CHANNELS 5

  #if defined(__AVR_ATmega2561__)
    //This is a workaround to avoid having to change all the references to higher ADC channels. We simply define the channels (Which don't exist on the 2561) as being the same as A0-A7
    //These Analog inputs should never be used on any 2561 board defintion (Because they don't exist on the MCU), so it will not cause any isses
    #define A8  A0
    #define A9  A1
    #define A10  A2
    #define A11  A3
    #define A12  A4
    #define A13  A5
    #define A14  A6
    #define A15  A7
  #endif

  //#define TIMER5_MICROS

#elif defined(CORE_TEENSY)
  #if defined(__MK64FX512__) || defined(__MK66FX1M0__)
    #define CORE_TEENSY35
    #define BOARD_H "board_teensy35.h"
    #define SD_LOGGING //SD logging enabled by default for Teensy 3.5 as it has the slot built in
  #elif defined(__IMXRT1062__)
    #define CORE_TEENSY41
    #define BOARD_H "board_teensy41.h"
  #endif
  #define INJ_CHANNELS 8
  #define IGN_CHANNELS 8

#elif defined(STM32_MCU_SERIES) || defined(ARDUINO_ARCH_STM32) || defined(STM32)
  #define CORE_STM32
  #if defined(STM32F4) //F4 can do 8x8
   #define INJ_CHANNELS 8
   #define IGN_CHANNELS 8
  #else
   #define INJ_CHANNELS 4
   #define IGN_CHANNELS 5
  #endif

//Select one for EEPROM,the default is EEPROM emulation on internal flash.
//#define SRAM_AS_EEPROM /*Use 4K battery backed SRAM, requires a 3V continuous source (like battery) connected to Vbat pin */
#define USE_SPI_EEPROM PB0 /*Use M25Qxx SPI flash */
//#define FRAM_AS_EEPROM /*Use FRAM like FM25xxx, MB85RSxxx or any SPI compatible */

  #ifndef word
    #define word(h, l) ((h << 8) | l) //word() function not defined for this platform in the main library
  #endif
  
  #if defined(ARDUINO_BLUEPILL_F103C8) || defined(ARDUINO_BLUEPILL_F103CB) \
   || defined(ARDUINO_BLACKPILL_F401CC) || defined(ARDUINO_BLACKPILL_F411CE)
    //STM32 Pill boards
    #define BOARD_DIGITAL_GPIO_PINS 34
    #define BOARD_NR_GPIO_PINS 34
    #ifndef LED_BUILTIN
      #define LED_BUILTIN PB1 //Maple Mini
    #endif
  #elif defined(ARDUINO_BLACK_F407VE)
    #define BOARD_DIGITAL_GPIO_PINS 74
    #define BOARD_NR_GPIO_PINS 74
  #endif

  #if defined(STM32_CORE_VERSION)
    //Need to identify the official core better
    #define CORE_STM32_OFFICIAL
    #define BOARD_H "board_stm32_official.h"
  #else
    #define CORE_STM32_GENERIC
    #define BOARD_H "board_stm32_generic.h"
  #endif

  //Specific mode for Bluepill due to its small flash size. This disables a number of strings from being compiled into the flash
  #if defined(MCU_STM32F103C8) || defined(MCU_STM32F103CB)
    #define SMALL_FLASH_MODE
  #endif

  #if __GNUC__ < 7 //Already included on GCC 7
  extern "C" char* sbrk(int incr); //Used to freeRam
  #endif
  #ifndef digitalPinToInterrupt
  inline uint32_t  digitalPinToInterrupt(uint32_t Interrupt_pin) { return Interrupt_pin; } //This isn't included in the stm32duino libs (yet)
  #endif
#elif defined(__SAMD21G18A__)
  #define BOARD_H "board_samd21.h"
  #define CORE_SAMD21
#else
  #error Incorrect board selected. Please select the correct board (Usually Mega 2560) and upload again
#endif

//This can only be included after the above section
#include BOARD_H //Note that this is not a real file, it is defined in globals.h. 

//Handy bitsetting macros
#define BIT_SET(a,b) ((a) |= (1U<<(b)))
#define BIT_CLEAR(a,b) ((a) &= ~(1U<<(b)))
#define BIT_CHECK(var,pos) !!((var) & (1U<<(pos)))
#define BIT_TOGGLE(var,pos) ((var)^= 1UL << (pos))

#define interruptSafe(c) (noInterrupts(); {c} interrupts();) //Wraps any code between nointerrupt and interrupt calls

#define MS_IN_MINUTE 60000
#define US_IN_MINUTE 60000000

//Define the load algorithm
#define LOAD_SOURCE_MAP         0
#define LOAD_SOURCE_TPS         1
#define LOAD_SOURCE_IMAPEMAP    2

//Define bit positions within engine virable
#define BIT_ENGINE_RUN      0   // Engine running
#define BIT_ENGINE_CRANK    1   // Engine cranking
#define BIT_ENGINE_ASE      2   // after start enrichment (ASE)
#define BIT_ENGINE_WARMUP   3   // Engine in warmup
#define BIT_ENGINE_ACC      4   // in acceleration mode (TPS accel)
#define BIT_ENGINE_DCC      5   // in deceleration mode
#define BIT_ENGINE_MAPACC   6   // MAP acceleration mode
#define BIT_ENGINE_MAPDCC   7   // MAP decelleration mode

//Define masks for Status1
#define BIT_STATUS1_INJ1           0  //inj1
#define BIT_STATUS1_INJ2           1  //inj2
#define BIT_STATUS1_INJ3           2  //inj3
#define BIT_STATUS1_INJ4           3  //inj4
#define BIT_STATUS1_DFCO           4  //Decelleration fuel cutoff
#define BIT_STATUS1_BOOSTCUT       5  //Fuel component of MAP based boost cut out
#define BIT_STATUS1_TOOTHLOG1READY 6  //Used to flag if tooth log 1 is ready
#define BIT_STATUS1_TOOTHLOG2READY 7  //Used to flag if tooth log 2 is ready (Log is not currently used)

//Define masks for spark variable
#define BIT_SPARK_HLAUNCH         0  //Hard Launch indicator
#define BIT_SPARK_SLAUNCH         1  //Soft Launch indicator
#define BIT_SPARK_HRDLIM          2  //Hard limiter indicator
#define BIT_SPARK_SFTLIM          3  //Soft limiter indicator
#define BIT_SPARK_BOOSTCUT        4  //Spark component of MAP based boost cut out
#define BIT_SPARK_ERROR           5  // Error is detected
#define BIT_SPARK_IDLE            6  // idle on
#define BIT_SPARK_SYNC            7  // Whether engine has sync or not

#define BIT_SPARK2_FLATSH         0  //Flat shift hard cut
#define BIT_SPARK2_FLATSS         1  //Flat shift soft cut
#define BIT_SPARK2_SPARK2_ACTIVE  2
#define BIT_SPARK2_UNUSED4        3
#define BIT_SPARK2_UNUSED5        4
#define BIT_SPARK2_UNUSED6        5
#define BIT_SPARK2_UNUSED7        6
#define BIT_SPARK2_UNUSED8        7

#define BIT_TIMER_1HZ             0
#define BIT_TIMER_4HZ             1
#define BIT_TIMER_10HZ            2
#define BIT_TIMER_15HZ            3
#define BIT_TIMER_30HZ            4

#define BIT_STATUS3_RESET_PREVENT 0 //Indicates whether reset prevention is enabled
#define BIT_STATUS3_NITROUS       1
#define BIT_STATUS3_FUEL2_ACTIVE  2
#define BIT_STATUS3_VSS_REFRESH   3
#define BIT_STATUS3_HALFSYNC      4 //shows if there is only sync from primary trigger, but not from secondary.
#define BIT_STATUS3_NSQUIRTS1     5
#define BIT_STATUS3_NSQUIRTS2     6
#define BIT_STATUS3_NSQUIRTS3     7

#define VALID_MAP_MAX 1022 //The largest ADC value that is valid for the MAP sensor
#define VALID_MAP_MIN 2 //The smallest ADC value that is valid for the MAP sensor

#ifndef UNIT_TEST 
#define TOOTH_LOG_SIZE      127
#define TOOTH_LOG_BUFFER    128 //256
#else
#define TOOTH_LOG_SIZE      1
#define TOOTH_LOG_BUFFER    1 //256
#endif

#define COMPOSITE_LOG_PRI   0
#define COMPOSITE_LOG_SEC   1
#define COMPOSITE_LOG_TRIG  2
#define COMPOSITE_LOG_SYNC  3

#define INJ_PAIRED          0
#define INJ_SEMISEQUENTIAL  1
#define INJ_BANKED          2
#define INJ_SEQUENTIAL      3

#define OUTPUT_CONTROL_DIRECT   0
#define OUTPUT_CONTROL_MC33810  10

#define IGN_MODE_WASTED     0
#define IGN_MODE_SINGLE     1
#define IGN_MODE_WASTEDCOP  2
#define IGN_MODE_SEQUENTIAL 3
#define IGN_MODE_ROTARY     4

#define SEC_TRIGGER_SINGLE  0
#define SEC_TRIGGER_4_1     1

#define ROTARY_IGN_FC       0
#define ROTARY_IGN_FD       1
#define ROTARY_IGN_RX8      2

#define BOOST_MODE_SIMPLE   0
#define BOOST_MODE_FULL     1

#define WMI_MODE_SIMPLE       0
#define WMI_MODE_PROPORTIONAL 1
#define WMI_MODE_OPENLOOP     2
#define WMI_MODE_CLOSEDLOOP   3

#define HARD_CUT_FULL       0
#define HARD_CUT_ROLLING    1

#define SIZE_BYTE           8
#define SIZE_INT            16

#define EVEN_FIRE           0
#define ODD_FIRE            1

#define EGO_ALGORITHM_SIMPLE  0
#define EGO_ALGORITHM_PID     2

#define STAGING_MODE_TABLE  0
#define STAGING_MODE_AUTO   1

#define NITROUS_OFF         0
#define NITROUS_STAGE1      1
#define NITROUS_STAGE2      2
#define NITROUS_BOTH        3

#define PROTECT_CUT_OFF     0
#define PROTECT_CUT_IGN     1
#define PROTECT_CUT_FUEL    2
#define PROTECT_CUT_BOTH    3
#define PROTECT_IO_ERROR    7

#define AE_MODE_TPS         0
#define AE_MODE_MAP         1

#define AE_MODE_MULTIPLIER  0
#define AE_MODE_ADDER       1

#define KNOCK_MODE_OFF      0
#define KNOCK_MODE_DIGITAL  1
#define KNOCK_MODE_ANALOG   2

#define FUEL2_MODE_OFF      0
#define FUEL2_MODE_MULTIPLY 1
#define FUEL2_MODE_ADD      2
#define FUEL2_MODE_CONDITIONAL_SWITCH   3
#define FUEL2_MODE_INPUT_SWITCH 4

#define SPARK2_MODE_OFF      0
#define SPARK2_MODE_MULTIPLY 1
#define SPARK2_MODE_ADD      2
#define SPARK2_MODE_CONDITIONAL_SWITCH   3
#define SPARK2_MODE_INPUT_SWITCH 4

#define FUEL2_CONDITION_RPM 0
#define FUEL2_CONDITION_MAP 1
#define FUEL2_CONDITION_TPS 2
#define FUEL2_CONDITION_ETH 3

#define SPARK2_CONDITION_RPM 0
#define SPARK2_CONDITION_MAP 1
#define SPARK2_CONDITION_TPS 2
#define SPARK2_CONDITION_ETH 3

#define RESET_CONTROL_DISABLED             0
#define RESET_CONTROL_PREVENT_WHEN_RUNNING 1
#define RESET_CONTROL_PREVENT_ALWAYS       2
#define RESET_CONTROL_SERIAL_COMMAND       3

#define OPEN_LOOP_BOOST     0
#define CLOSED_LOOP_BOOST   1

#define SOFT_LIMIT_FIXED        0
#define SOFT_LIMIT_RELATIVE     1

#define VVT_MODE_ONOFF      0
#define VVT_MODE_OPEN_LOOP  1
#define VVT_MODE_CLOSED_LOOP 2
#define VVT_LOAD_MAP      0
#define VVT_LOAD_TPS      1

#define MULTIPLY_MAP_MODE_OFF   0
#define MULTIPLY_MAP_MODE_BARO  1
#define MULTIPLY_MAP_MODE_100   2

#define FOUR_STROKE         0
#define TWO_STROKE          1

#define MAX_RPM 18000 //This is the maximum rpm that the ECU will attempt to run at. It is NOT related to the rev limiter, but is instead dictates how fast certain operations will be allowed to run. Lower number gives better performance

#define BATTV_COR_MODE_WHOLE 0
#define BATTV_COR_MODE_OPENTIME 1

#define INJ1_CMD_BIT      0
#define INJ2_CMD_BIT      1
#define INJ3_CMD_BIT      2
#define INJ4_CMD_BIT      3
#define INJ5_CMD_BIT      4
#define INJ6_CMD_BIT      5
#define INJ7_CMD_BIT      6
#define INJ8_CMD_BIT      7

#define IGN1_CMD_BIT      0
#define IGN2_CMD_BIT      1
#define IGN3_CMD_BIT      2
#define IGN4_CMD_BIT      3
#define IGN5_CMD_BIT      4
#define IGN6_CMD_BIT      5
#define IGN7_CMD_BIT      6
#define IGN8_CMD_BIT      7

#define ENGINE_PROTECT_BIT_RPM  0
#define ENGINE_PROTECT_BIT_MAP  1
#define ENGINE_PROTECT_BIT_OIL  2
#define ENGINE_PROTECT_BIT_AFR  3

//Table sizes
#define CALIBRATION_TABLE_SIZE 512
#define CALIBRATION_TEMPERATURE_OFFSET 40 // All temperature measurements are stored offset by 40 degrees. This is so we can use an unsigned byte (0-255) to represent temperature ranges from -40 to 215
#define OFFSET_FUELTRIM 127 //The fuel trim tables are offset by 128 to allow for -128 to +128 values
#define OFFSET_IGNITION 40 //Ignition values from the main spark table are offset 40 degrees downards to allow for negative spark timing

#define SERIAL_BUFFER_THRESHOLD 32 // When the serial buffer is filled to greater than this threshold value, the serial processing operations will be performed more urgently in order to avoid it overflowing. Serial buffer is 64 bytes long, so the threshold is set at half this as a reasonable figure

#ifndef CORE_TEENSY41
  #define FUEL_PUMP_ON() *pump_pin_port |= (pump_pin_mask)
  #define FUEL_PUMP_OFF() *pump_pin_port &= ~(pump_pin_mask)
#else
  //Special compatibility case for TEENSY 41 (for now)
  #define FUEL_PUMP_ON() digitalWrite(pinFuelPump, HIGH);
  #define FUEL_PUMP_OFF() digitalWrite(pinFuelPump, LOW);
#endif

extern const char TSfirmwareVersion[] PROGMEM;

extern const byte data_structure_version; //This identifies the data structure when reading / writing.
#define NUM_PAGES     15
extern const uint16_t npage_size[NUM_PAGES]; /**< This array stores the size (in bytes) of each configuration page */
#define MAP_PAGE_SIZE 288

extern struct table3D fuelTable; //16x16 fuel map
extern struct table3D fuelTable2; //16x16 fuel map
extern struct table3D ignitionTable; //16x16 ignition map
extern struct table3D ignitionTable2; //16x16 ignition map
extern struct table3D afrTable; //16x16 afr target map
extern struct table3D stagingTable; //8x8 fuel staging table
extern struct table3D boostTable; //8x8 boost map
extern struct table3D vvtTable; //8x8 vvt map
extern struct table3D wmiTable; //8x8 wmi map
extern struct table3D trim1Table; //6x6 Fuel trim 1 map
extern struct table3D trim2Table; //6x6 Fuel trim 2 map
extern struct table3D trim3Table; //6x6 Fuel trim 3 map
extern struct table3D trim4Table; //6x6 Fuel trim 4 map
extern struct table2D taeTable; //4 bin TPS Acceleration Enrichment map (2D)
extern struct table2D maeTable;
extern struct table2D WUETable; //10 bin Warm Up Enrichment map (2D)
extern struct table2D ASETable; //4 bin After Start Enrichment map (2D)
extern struct table2D ASECountTable; //4 bin After Start duration map (2D)
extern struct table2D PrimingPulseTable; //4 bin Priming pulsewidth map (2D)
extern struct table2D crankingEnrichTable; //4 bin cranking Enrichment map (2D)
extern struct table2D dwellVCorrectionTable; //6 bin dwell voltage correction (2D)
extern struct table2D injectorVCorrectionTable; //6 bin injector voltage correction (2D)
extern struct table2D injectorAngleTable; //4 bin injector timing curve (2D)
extern struct table2D IATDensityCorrectionTable; //9 bin inlet air temperature density correction (2D)
extern struct table2D baroFuelTable; //8 bin baro correction curve (2D)
extern struct table2D IATRetardTable; //6 bin ignition adjustment based on inlet air temperature  (2D)
extern struct table2D idleTargetTable; //10 bin idle target table for idle timing (2D)
extern struct table2D idleAdvanceTable; //6 bin idle advance adjustment table based on RPM difference  (2D)
extern struct table2D CLTAdvanceTable; //6 bin ignition adjustment based on coolant temperature  (2D)
extern struct table2D rotarySplitTable; //8 bin ignition split curve for rotary leading/trailing  (2D)
extern struct table2D flexFuelTable;  //6 bin flex fuel correction table for fuel adjustments (2D)
extern struct table2D flexAdvTable;   //6 bin flex fuel correction table for timing advance (2D)
extern struct table2D flexBoostTable; //6 bin flex fuel correction table for boost adjustments (2D)
extern struct table2D fuelTempTable;  //6 bin fuel temperature correction table for fuel adjustments (2D)
extern struct table2D knockWindowStartTable;
extern struct table2D knockWindowDurationTable;
extern struct table2D oilPressureProtectTable;
extern struct table2D wmiAdvTable; //6 bin wmi correction table for timing advance (2D)

//These are for the direct port manipulation of the injectors, coils and aux outputs
extern volatile PORT_TYPE *inj1_pin_port;
extern volatile PINMASK_TYPE inj1_pin_mask;
extern volatile PORT_TYPE *inj2_pin_port;
extern volatile PINMASK_TYPE inj2_pin_mask;
extern volatile PORT_TYPE *inj3_pin_port;
extern volatile PINMASK_TYPE inj3_pin_mask;
extern volatile PORT_TYPE *inj4_pin_port;
extern volatile PINMASK_TYPE inj4_pin_mask;
extern volatile PORT_TYPE *inj5_pin_port;
extern volatile PINMASK_TYPE inj5_pin_mask;
extern volatile PORT_TYPE *inj6_pin_port;
extern volatile PINMASK_TYPE inj6_pin_mask;
extern volatile PORT_TYPE *inj7_pin_port;
extern volatile PINMASK_TYPE inj7_pin_mask;
extern volatile PORT_TYPE *inj8_pin_port;
extern volatile PINMASK_TYPE inj8_pin_mask;

extern volatile PORT_TYPE *ign1_pin_port;
extern volatile PINMASK_TYPE ign1_pin_mask;
extern volatile PORT_TYPE *ign2_pin_port;
extern volatile PINMASK_TYPE ign2_pin_mask;
extern volatile PORT_TYPE *ign3_pin_port;
extern volatile PINMASK_TYPE ign3_pin_mask;
extern volatile PORT_TYPE *ign4_pin_port;
extern volatile PINMASK_TYPE ign4_pin_mask;
extern volatile PORT_TYPE *ign5_pin_port;
extern volatile PINMASK_TYPE ign5_pin_mask;
extern volatile PORT_TYPE *ign6_pin_port;
extern volatile PINMASK_TYPE ign6_pin_mask;
extern volatile PORT_TYPE *ign7_pin_port;
extern volatile PINMASK_TYPE ign7_pin_mask;
extern volatile PORT_TYPE *ign8_pin_port;
extern volatile PINMASK_TYPE ign8_pin_mask;

extern volatile PORT_TYPE *tach_pin_port;
extern volatile PINMASK_TYPE tach_pin_mask;
extern volatile PORT_TYPE *pump_pin_port;
extern volatile PINMASK_TYPE pump_pin_mask;

extern volatile PORT_TYPE *flex_pin_port;
extern volatile PINMASK_TYPE flex_pin_mask;

extern volatile PORT_TYPE *triggerPri_pin_port;
extern volatile PINMASK_TYPE triggerPri_pin_mask;
extern volatile PORT_TYPE *triggerSec_pin_port;
extern volatile PINMASK_TYPE triggerSec_pin_mask;

//These need to be here as they are used in both speeduino.ino and scheduler.ino
extern bool channel1InjEnabled;
extern bool channel2InjEnabled;
extern bool channel3InjEnabled;
extern bool channel4InjEnabled;
extern bool channel5InjEnabled;
extern bool channel6InjEnabled;
extern bool channel7InjEnabled;
extern bool channel8InjEnabled;

extern int ignition1EndAngle;
extern int ignition2EndAngle;
extern int ignition3EndAngle;
extern int ignition4EndAngle;
extern int ignition5EndAngle;
extern int ignition6EndAngle;
extern int ignition7EndAngle;
extern int ignition8EndAngle;

extern int ignition1StartAngle;
extern int ignition2StartAngle;
extern int ignition3StartAngle;
extern int ignition4StartAngle;
extern int ignition5StartAngle;
extern int ignition6StartAngle;
extern int ignition7StartAngle;
extern int ignition8StartAngle;

//These are variables used across multiple files
extern byte fullStatus[LOG_ENTRY_SIZE];
extern byte fsIntIndex[31];
extern bool initialisationComplete; //Tracks whether the setup() function has run completely
extern byte fpPrimeTime; //The time (in seconds, based on currentStatus.secl) that the fuel pump started priming
extern volatile uint16_t mainLoopCount;
extern unsigned long revolutionTime; //The time in uS that one revolution would take at current speed (The time tooth 1 was last seen, minus the time it was seen prior to that)
extern volatile unsigned long timer5_overflow_count; //Increments every time counter 5 overflows. Used for the fast version of micros()
extern volatile unsigned long ms_counter; //A counter that increments once per ms
extern uint16_t fixedCrankingOverride;
extern bool clutchTrigger;
extern bool previousClutchTrigger;
extern volatile uint32_t toothHistory[TOOTH_LOG_BUFFER];
extern volatile uint8_t compositeLogHistory[TOOTH_LOG_BUFFER];
extern volatile bool fpPrimed; //Tracks whether or not the fuel pump priming has been completed yet
extern volatile unsigned int toothHistoryIndex;
extern volatile byte toothHistorySerialIndex;
extern unsigned long currentLoopTime; /**< The time (in uS) that the current mainloop started */
extern unsigned long previousLoopTime; /**< The time (in uS) that the previous mainloop started */
extern volatile uint16_t ignitionCount; /**< The count of ignition events that have taken place since the engine started */
extern byte primaryTriggerEdge;
extern byte secondaryTriggerEdge;
extern int CRANK_ANGLE_MAX;
extern int CRANK_ANGLE_MAX_IGN;
extern int CRANK_ANGLE_MAX_INJ; //The number of crank degrees that the system track over. 360 for wasted / timed batch and 720 for sequential
extern volatile uint32_t runSecsX10; /**< Counter of seconds since cranking commenced (similar to runSecs) but in increments of 0.1 seconds */
extern volatile uint32_t seclx10; /**< Counter of seconds since powered commenced (similar to secl) but in increments of 0.1 seconds */
extern volatile byte HWTest_INJ; /**< Each bit in this variable represents one of the injector channels and it's HW test status */
extern volatile byte HWTest_INJ_50pc; /**< Each bit in this variable represents one of the injector channels and it's 50% HW test status */
extern volatile byte HWTest_IGN; /**< Each bit in this variable represents one of the ignition channels and it's HW test status */
extern volatile byte HWTest_IGN_50pc; /**< Each bit in this variable represents one of the ignition channels and it's 50% HW test status */

//This needs to be here because using the config page directly can prevent burning the setting
extern byte resetControl;

extern volatile byte TIMER_mask;
extern volatile byte LOOP_TIMER;

//These functions all do checks on a pin to determine if it is already in use by another (higher importance) function
#define pinIsInjector(pin)  ( ((pin) == pinInjector1) || ((pin) == pinInjector2) || ((pin) == pinInjector3) || ((pin) == pinInjector4) || ((pin) == pinInjector5) || ((pin) == pinInjector6) || ((pin) == pinInjector7) || ((pin) == pinInjector8) )
#define pinIsIgnition(pin)  ( ((pin) == pinCoil1) || ((pin) == pinCoil2) || ((pin) == pinCoil3) || ((pin) == pinCoil4) || ((pin) == pinCoil5) || ((pin) == pinCoil6) || ((pin) == pinCoil7) || ((pin) == pinCoil8) )
#define pinIsSensor(pin)    ( ((pin) == pinCLT) || ((pin) == pinIAT) || ((pin) == pinMAP) || ((pin) == pinTPS) || ((pin) == pinO2) || ((pin) == pinBat) )
#define pinIsOutput(pin)    ( ((pin) == pinFuelPump) || ((pin) == pinFan) || ((pin) == pinVVT_1) || ((pin) == pinVVT_2) || ((pin) == pinBoost) || ((pin) == pinIdle1) || ((pin) == pinIdle2) || ((pin) == pinTachOut) )
#define pinIsUsed(pin)      ( pinIsInjector((pin)) || pinIsIgnition((pin)) || pinIsSensor((pin)) || pinIsOutput((pin)) )

//The status struct contains the current values for all 'live' variables
//In current version this is 64 bytes
struct statuses {
  volatile bool hasSync;
  uint16_t RPM;
  byte RPMdiv100;
  long longRPM;
  int mapADC;
  int baroADC;
  long MAP; //Has to be a long for PID calcs (Boost control)
  int16_t EMAP;
  int16_t EMAPADC;
  byte baro; //Barometric pressure is simply the inital MAP reading, taken before the engine is running. Alternatively, can be taken from an external sensor
  byte TPS; /**< The current TPS reading (0% - 100%). Is the tpsADC value after the calibration is applied */
  byte tpsADC; /**< 0-255 byte representation of the TPS. Downsampled from the original 10-bit reading, but before any calibration is applied */
  byte tpsDOT; /**< TPS delta over time. Measures the % per second that the TPS is changing. Value is divided by 10 to be stored in a byte */
  byte mapDOT; /**< MAP delta over time. Measures the kpa per second that the MAP is changing. Value is divided by 10 to be stored in a byte */
  volatile int rpmDOT;
  byte VE; /**< The current VE value being used in the fuel calculation. Can be the same as VE1 or VE2, or a calculated value of both */
  byte VE1; /**< The VE value from fuel table 1 */
  byte VE2; /**< The VE value from fuel table 2, if in use (and required conditions are met) */
  byte O2;
  byte O2_2;
  int coolant;
  int cltADC;
  int IAT;
  int iatADC;
  int batADC;
  int O2ADC;
  int O2_2ADC;
  int dwell;
  byte dwellCorrection; /**< The amount of correction being applied to the dwell time. */
  byte battery10; /**< The current BRV in volts (multiplied by 10. Eg 12.5V = 125) */
  int8_t advance; /**< The current advance value being used in the spark calculation. Can be the same as advance1 or advance2, or a calculated value of both */
  int8_t advance1; /**< The advance value from ignition table 1 */
  int8_t advance2; /**< The advance value from ignition table 2 */
  uint16_t corrections; /**< The total current corrections % amount */
  uint16_t AEamount; /**< The amount of accleration enrichment currently being applied. 100=No change. Varies above 255 */
  byte egoCorrection; /**< The amount of closed loop AFR enrichment currently being applied */
  byte wueCorrection; /**< The amount of warmup enrichment currently being applied */
  byte batCorrection; /**< The amount of battery voltage enrichment currently being applied */
  byte iatCorrection; /**< The amount of inlet air temperature adjustment currently being applied */
  byte baroCorrection; /**< The amount of correction being applied for the current baro reading */
  byte launchCorrection; /**< The amount of correction being applied if launch control is active */
  byte flexCorrection; /**< Amount of correction being applied to compensate for ethanol content */
  byte fuelTempCorrection; /**< Amount of correction being applied to compensate for fuel temperature */
  int8_t flexIgnCorrection; /**< Amount of additional advance being applied based on flex. Note the type as this allows for negative values */
  byte afrTarget;
  byte idleDuty; /**< The current idle duty cycle amount if PWM idle is selected and active */
  byte CLIdleTarget; /**< The target idle RPM (when closed loop idle control is active) */
  bool idleUpActive; /**< Whether the externally controlled idle up is currently active */
  bool CTPSActive; /**< Whether the externally controlled closed throttle position sensor is currently active */
  bool fanOn; /**< Whether or not the fan is turned on */
  volatile byte ethanolPct; /**< Ethanol reading (if enabled). 0 = No ethanol, 100 = pure ethanol. Eg E85 = 85. */
  volatile int8_t fuelTemp;
  unsigned long AEEndTime; /**< The target end time used whenever AE is turned on */
  volatile byte status1;
  volatile byte spark;
  volatile byte spark2;
  uint8_t engine;
  unsigned int PW1; //In uS
  unsigned int PW2; //In uS
  unsigned int PW3; //In uS
  unsigned int PW4; //In uS
  unsigned int PW5; //In uS
  unsigned int PW6; //In uS
  unsigned int PW7; //In uS
  unsigned int PW8; //In uS
  volatile byte runSecs; /**< Counter of seconds since cranking commenced (Maxes out at 255 to prevent overflow) */
  volatile byte secl; /**< Counter incrementing once per second. Will overflow after 255 and begin again. This is used by TunerStudio to maintain comms sync */
  volatile uint32_t loopsPerSecond; /**< A performance indicator showing the number of main loops that are being executed each second */ 
  bool launchingSoft; /**< Indicator showing whether soft launch control adjustments are active */
  bool launchingHard; /**< Indicator showing whether hard launch control adjustments are active */
  uint16_t freeRAM;
  unsigned int clutchEngagedRPM; /**< The RPM at which the clutch was last depressed. Used for distinguishing between launch control and flat shift */ 
  bool flatShiftingHard;
  volatile uint32_t startRevolutions; /**< A counter for how many revolutions have been completed since sync was achieved. */
  uint16_t boostTarget;
  byte testOutputs;
  bool testActive;
  uint16_t boostDuty; //Percentage value * 100 to give 2 points of precision
  byte idleLoad; /**< Either the current steps or current duty cycle for the idle control. */
  uint16_t canin[16];   //16bit raw value of selected canin data for channel 0-15
  uint8_t current_caninchannel = 0; /**< Current CAN channel, defaults to 0 */
  uint16_t crankRPM = 400; /**< The actual cranking RPM limit. This is derived from the value in the config page, but saves us multiplying it everytime it's used (Config page value is stored divided by 10) */
  volatile byte status3;
  int16_t flexBoostCorrection; /**< Amount of boost added based on flex */
  byte nitrous_status;
  byte nSquirts;
  byte nChannels; /**< Number of fuel and ignition channels.  */
  int16_t fuelLoad;
  int16_t fuelLoad2;
  int16_t ignLoad;
  bool fuelPumpOn; /**< Indicator showing the current status of the fuel pump */
  byte syncLossCounter;
  byte knockRetard;
  bool knockActive;
  bool toothLogEnabled;
  bool compositeLogEnabled;
  //int8_t vvt1Angle;
  long vvt1Angle;
  byte vvt1TargetAngle;
  byte vvt1Duty;
  uint16_t injAngle;
  byte ASEValue;
  uint16_t vss; /**< Current speed reading. Natively stored in kph and converted to mph in TS if required */
  bool idleUpOutputActive; /**< Whether the idle up output is currently active */
  byte gear; /**< Current gear (Calculated from vss) */
  byte fuelPressure; /**< Fuel pressure in PSI */
  byte oilPressure; /**< Oil pressure in PSI */
  byte engineProtectStatus;
  byte wmiPW;
  bool wmiEmpty;
  long vvt2Angle;
  byte vvt2TargetAngle;
  byte vvt2Duty;
  byte outputsStatus;
};

/**
 * @brief This mostly covers off variables that are required for fuel
 * 
 * See the ini file for further reference
 * 
 */
struct config2 {

  byte aseTaperTime;
  byte aeColdPct;  //AE cold clt modifier %
  byte aeColdTaperMin; //AE cold modifier, taper start temp (full modifier), was ASE in early versions
  byte aeMode : 2; /**< Acceleration Enrichment mode. 0 = TPS, 1 = MAP. Values 2 and 3 reserved for potential future use (ie blended TPS / MAP) */
  byte battVCorMode : 1;
  byte SoftLimitMode : 1;
  byte useTachoSweep : 1;
  byte aeApplyMode : 1; //0 = Multiply | 1 = Add
  byte multiplyMAP : 2; //0 = off | 1 = baro | 2 = 100
  byte wueValues[10]; //Warm up enrichment array (10 bytes)
  byte crankingPct; //Cranking enrichment
  byte pinMapping; // The board / ping mapping to be used
  byte tachoPin : 6; //Custom pin setting for tacho output
  byte tachoDiv : 2; //Whether to change the tacho speed
  byte tachoDuration; //The duration of the tacho pulse in mS
  byte maeThresh; /**< The MAPdot threshold that must be exceeded before AE is engaged */
  byte taeThresh; /**< The TPSdot threshold that must be exceeded before AE is engaged */
  byte aeTime;

  //Display config bits
  byte displayType : 3; //21
  byte display1 : 3;
  byte display2 : 2;

  byte display3 : 3;    //22
  byte display4 : 2;
  byte display5 : 3;

  byte displayB1 : 4;   //23
  byte displayB2 : 4;

  byte reqFuel;       //24
  byte divider;
  byte injTiming : 1;
  byte multiplyMAP_old : 1;
  byte includeAFR : 1;
  byte hardCutType : 1;
  byte ignAlgorithm : 3;
  byte indInjAng : 1;
  byte injOpen; //Injector opening time (ms * 10)
  uint16_t injAng[4];

  //config1 in ini
  byte mapSample : 2;
  byte strokes : 1;
  byte injType : 1;
  byte nCylinders : 4; //Number of cylinders

  //config2 in ini
  byte fuelAlgorithm : 3;
  byte fixAngEnable : 1; //Whether fixed/locked timing is enabled
  byte nInjectors : 4; //Number of injectors


  //config3 in ini
  byte engineType : 1;
  byte flexEnabled : 1;
  byte legacyMAP  : 1;
  byte baroCorr : 1;
  byte injLayout : 2;
  byte perToothIgn : 1;
  byte dfcoEnabled : 1; //Whether or not DFCO is turned on

  byte aeColdTaperMax;  //AE cold modifier, taper end temp (no modifier applied), was primePulse in early versions
  byte dutyLim;
  byte flexFreqLow; //Lowest valid frequency reading from the flex sensor
  byte flexFreqHigh; //Highest valid frequency reading from the flex sensor

  byte boostMaxDuty;
  byte tpsMin;
  byte tpsMax;
  int8_t mapMin; //Must be signed
  uint16_t mapMax;
  byte fpPrime; //Time (In seconds) that the fuel pump should be primed for on power up
  byte stoich;
  uint16_t oddfire2; //The ATDC angle of channel 2 for oddfire
  uint16_t oddfire3; //The ATDC angle of channel 3 for oddfire
  uint16_t oddfire4; //The ATDC angle of channel 4 for oddfire

  byte idleUpPin : 6;
  byte idleUpPolarity : 1;
  byte idleUpEnabled : 1;

  byte idleUpAdder;
  byte aeTaperMin;
  byte aeTaperMax;

  byte iacCLminDuty;
  byte iacCLmaxDuty;
  byte boostMinDuty;

  int8_t baroMin; //Must be signed
  uint16_t baroMax;

  int8_t EMAPMin; //Must be signed
  uint16_t EMAPMax;

  byte fanWhenOff : 1;      // Only run fan when engine is running
  byte fanWhenCranking : 1;      //**< Setting whether the fan output will stay on when the engine is cranking */ 
  byte fanUnused : 5;
  byte incorporateAFR : 1;  //Incorporate AFR
  byte asePct[4];  //Afterstart enrichment (%)
  byte aseCount[4]; //Afterstart enrichment cycles. This is the number of ignition cycles that the afterstart enrichment % lasts for
  byte aseBins[4]; //Afterstart enrichment temp axis
  byte primePulse[4]; //Priming pulsewidth
  byte primeBins[4]; //Priming temp axis

  byte CTPSPin : 6;
  byte CTPSPolarity : 1;
  byte CTPSEnabled : 1;

  byte idleAdvEnabled : 2;
  byte idleAdvAlgorithm : 1;
  byte IdleAdvDelay : 5;
  
  byte idleAdvRPM;
  byte idleAdvTPS;

  byte injAngRPM[4];

  byte idleTaperTime;
  byte dfcoDelay;
  byte dfcoMinCLT;

  //VSS Stuff
  byte vssMode : 2;
  byte vssPin : 6;
  
  uint16_t vssPulsesPerKm;
  byte vssSmoothing;
  uint16_t vssRatio1;
  uint16_t vssRatio2;
  uint16_t vssRatio3;
  uint16_t vssRatio4;
  uint16_t vssRatio5;
  uint16_t vssRatio6;

<<<<<<< HEAD
  byte tachoSweepMaxRPM;
  
  byte unused2_95[8];
=======
  byte idleUpOutputEnabled : 1;
  byte idleUpOutputInv : 1;
  byte idleUpOutputPin  : 6;

  byte tachoSweepMaxRPM;
>>>>>>> fe6f0c68
  byte primingDelay;
  
  byte unused2_95[7];

#if defined(CORE_AVR)
  };
#else
  } __attribute__((__packed__)); //The 32 bi systems require all structs to be fully packed
#endif

//Page 4 of the config - See the ini file for further reference
//This mostly covers off variables that are required for ignition
struct config4 {

  int16_t triggerAngle;
  int8_t FixAng; //Negative values allowed
  byte CrankAng;
  byte TrigAngMul; //Multiplier for non evenly divisible tooth counts.

  byte TrigEdge : 1;
  byte TrigSpeed : 1;
  byte IgInv : 1;
  byte TrigPattern : 5;

  byte TrigEdgeSec : 1;
  byte fuelPumpPin : 6;
  byte useResync : 1;

  byte sparkDur; //Spark duration in ms * 10
  byte trigPatternSec; //Mode for Missing tooth secondary trigger.  Either single tooth cam wheel or 4-1
  uint8_t bootloaderCaps; //Capabilities of the bootloader over stock. e.g., 0=Stock, 1=Reset protection, etc.

  byte resetControlConfig : 2; //Which method of reset control to use (0=None, 1=Prevent When Running, 2=Prevent Always, 3=Serial Command)
  byte resetControlPin : 6;

  byte StgCycles; //The number of initial cycles before the ignition should fire when first cranking

  byte boostType : 1; //Open or closed loop boost control
  byte useDwellLim : 1; //Whether the dwell limiter is off or on
  byte sparkMode : 3; //Spark output mode (Eg Wasted spark, single channel or Wasted COP)
  byte triggerFilter : 2; //The mode of trigger filter being used (0=Off, 1=Light (Not currently used), 2=Normal, 3=Aggressive)
  byte ignCranklock : 1; //Whether or not the ignition timing during cranking is locked to a CAS pulse. Only currently valid for Basic distributor and 4G63.

  byte dwellCrank; //Dwell time whilst cranking
  byte dwellRun; //Dwell time whilst running
  byte triggerTeeth; //The full count of teeth on the trigger wheel if there were no gaps
  byte triggerMissingTeeth; //The size of the tooth gap (ie number of missing teeth)
  byte crankRPM; //RPM below which the engine is considered to be cranking
  byte floodClear; //TPS value that triggers flood clear mode (No fuel whilst cranking)
  byte SoftRevLim; //Soft rev limit (RPM/100)
  byte SoftLimRetard; //Amount soft limit retards (degrees)
  byte SoftLimMax; //Time the soft limit can run
  byte HardRevLim; //Hard rev limit (RPM/100)
  byte taeBins[4]; //TPS based acceleration enrichment bins (%/s)
  byte taeValues[4]; //TPS based acceleration enrichment rates (% to add)
  byte wueBins[10]; //Warmup Enrichment bins (Values are in configTable1)
  byte dwellLimit;
  byte dwellCorrectionValues[6]; //Correction table for dwell vs battery voltage
  byte iatRetBins[6]; // Inlet Air Temp timing retard curve bins
  byte iatRetValues[6]; // Inlet Air Temp timing retard curve values
  byte dfcoRPM; //RPM at which DFCO turns off/on at
  byte dfcoHyster; //Hysteris RPM for DFCO
  byte dfcoTPSThresh; //TPS must be below this figure for DFCO to engage

  byte ignBypassEnabled : 1; //Whether or not the ignition bypass is enabled
  byte ignBypassPin : 6; //Pin the ignition bypass is activated on
  byte ignBypassHiLo : 1; //Whether this should be active high or low.

  byte ADCFILTER_TPS;
  byte ADCFILTER_CLT;
  byte ADCFILTER_IAT;
  byte ADCFILTER_O2;
  byte ADCFILTER_BAT;
  byte ADCFILTER_MAP; //This is only used on Instantaneous MAP readings and is intentionally very weak to allow for faster response
  byte ADCFILTER_BARO;
  
  byte cltAdvBins[6]; /**< Coolant Temp timing advance curve bins */
  byte cltAdvValues[6]; /**< Coolant timing advance curve values. These are translated by 15 to allow for negative values */

  byte maeBins[4]; /**< MAP based AE MAPdot bins */
  byte maeRates[4]; /**< MAP based AE values */

  int8_t batVoltCorrect; /**< Battery voltage calibration offset */

  byte baroFuelBins[8];
  byte baroFuelValues[8];

  byte idleAdvBins[6];
  byte idleAdvValues[6];

  byte engineProtectMaxRPM;

  byte unused4_120[7];

#if defined(CORE_AVR)
  };
#else
  } __attribute__((__packed__)); //The 32 bi systems require all structs to be fully packed
#endif

//Page 6 of the config - See the ini file for further reference
//This mostly covers off variables that are required for AFR targets and closed loop
struct config6 {

  byte egoAlgorithm : 2;
  byte egoType : 2;
  byte boostEnabled : 1;
  byte vvtEnabled : 1;
  byte engineProtectType : 2;

  byte egoKP;
  byte egoKI;
  byte egoKD;
  byte egoTemp; //The temperature above which closed loop functions
  byte egoCount; //The number of ignition cylces per step
  byte vvtMode : 2; //Valid VVT modes are 'on/off', 'open loop' and 'closed loop'
  byte vvtLoadSource : 2; //Load source for VVT (TPS or MAP)
  byte vvtPWMdir : 1; //VVT direction (normal or reverse)
  byte vvtCLUseHold : 1; //Whether or not to use a hold duty cycle (Most cases are Yes)
  byte vvtCLAlterFuelTiming : 1;
  byte boostCutEnabled : 1;
  byte egoLimit; //Maximum amount the closed loop will vary the fueling
  byte ego_min; //AFR must be above this for closed loop to function
  byte ego_max; //AFR must be below this for closed loop to function
  byte ego_sdelay; //Time in seconds after engine starts that closed loop becomes available
  byte egoRPM; //RPM must be above this for closed loop to function
  byte egoTPSMax; //TPS must be below this for closed loop to function
  byte vvt1Pin : 6;
  byte useExtBaro : 1;
  byte boostMode : 1; //Simple of full boost control
  byte boostPin : 6;
  byte VVTasOnOff : 1; //Whether or not to use the VVT table as an on/off map
  byte useEMAP : 1;
  byte voltageCorrectionBins[6]; //X axis bins for voltage correction tables
  byte injVoltageCorrectionValues[6]; //Correction table for injector PW vs battery voltage
  byte airDenBins[9];
  byte airDenRates[9];
  byte boostFreq; //Frequency of the boost PWM valve
  byte vvtFreq; //Frequency of the vvt PWM valve
  byte idleFreq;

  byte launchPin : 6;
  byte launchEnabled : 1;
  byte launchHiLo : 1;

  byte lnchSoftLim;
  int8_t lnchRetard; //Allow for negative advance value (ATDC)
  byte lnchHardLim;
  byte lnchFuelAdd;

  //PID values for idle needed to go here as out of room in the idle page
  byte idleKP;
  byte idleKI;
  byte idleKD;

  byte boostLimit; //Is divided by 2, allowing kPa values up to 511
  byte boostKP;
  byte boostKI;
  byte boostKD;

  byte lnchPullRes : 2;
  byte fuelTrimEnabled : 1;
  byte flatSEnable : 1;
  byte baroPin : 4;
  byte flatSSoftWin;
  byte flatSRetard;
  byte flatSArm;

  byte iacCLValues[10]; //Closed loop target RPM value
  byte iacOLStepVal[10]; //Open loop step values for stepper motors
  byte iacOLPWMVal[10]; //Open loop duty values for PMWM valves
  byte iacBins[10]; //Temperature Bins for the above 3 curves
  byte iacCrankSteps[4]; //Steps to use when cranking (Stepper motor)
  byte iacCrankDuty[4]; //Duty cycle to use on PWM valves when cranking
  byte iacCrankBins[4]; //Temperature Bins for the above 2 curves

  byte iacAlgorithm : 3; //Valid values are: "None", "On/Off", "PWM", "PWM Closed Loop", "Stepper", "Stepper Closed Loop"
  byte iacStepTime : 3; //How long to pulse the stepper for to ensure the step completes (ms)
  byte iacChannels : 1; //How many outputs to use in PWM mode (0 = 1 channel, 1 = 2 channels)
  byte iacPWMdir : 1; //Direction of the PWM valve. 0 = Normal = Higher RPM with more duty. 1 = Reverse = Lower RPM with more duty

  byte iacFastTemp; //Fast idle temp when using a simple on/off valve

  byte iacStepHome; //When using a stepper motor, the number of steps to be taken on startup to home the motor
  byte iacStepHyster; //Hysteresis temperature (*10). Eg 2.2C = 22

  byte fanInv : 1;        // Fan output inversion bit
  byte fanEnable : 1;     // Fan enable bit. 0=Off, 1=On/Off
  byte fanPin : 6;
  byte fanSP;             // Cooling fan start temperature
  byte fanHyster;         // Fan hysteresis
  byte fanFreq;           // Fan PWM frequency
  byte fanPWMBins[4];     //Temperature Bins for the PWM fan control

#if defined(CORE_AVR)
  };
#else
  } __attribute__((__packed__)); //The 32 bit systems require all structs to be fully packed
#endif

//Page 9 of the config mostly deals with CANBUS control
//See ini file for further info (Config Page 10 in the ini)
struct config9 {
  byte enable_secondarySerial:1;            //enable secondary serial
  byte intcan_available:1;                     //enable internal can module
  byte enable_intcan:1;
  byte caninput_sel[16];                    //bit status on/Can/analog_local/digtal_local if input is enabled
  uint16_t caninput_source_can_address[16];        //u16 [15] array holding can address of input
  uint8_t caninput_source_start_byte[16];     //u08 [15] array holds the start byte number(value of 0-7)
  uint16_t caninput_source_num_bytes;     //u16 bit status of the number of bytes length 1 or 2
  byte unused10_67;
  byte unused10_68;
  byte enable_candata_out : 1;
  byte canoutput_sel[8];
  uint16_t canoutput_param_group[8];
  uint8_t canoutput_param_start_byte[8];
  byte canoutput_param_num_bytes[8];

  byte unused10_110;
  byte unused10_111;
  byte unused10_112;
  byte unused10_113;
  byte speeduino_tsCanId:4;         //speeduino TS canid (0-14)
  uint16_t true_address;            //speeduino 11bit can address
  uint16_t realtime_base_address;   //speeduino 11 bit realtime base address
  uint16_t obd_address;             //speeduino OBD diagnostic address
  uint8_t Auxinpina[16];            //analog  pin number when internal aux in use
  uint8_t Auxinpinb[16];            // digital pin number when internal aux in use

  byte iacStepperInv : 1;  //stepper direction of travel to allow reversing. 0=normal, 1=inverted.
  byte iacCoolTime : 3; // how long to wait for the stepper to cool between steps

  byte iacMaxSteps; // Step limit beyond which the stepper won't be driven. Should always be less than homing steps. Stored div 3 as per home steps.

  byte unused10_155;
  byte unused10_156;
  byte unused10_157;
  byte unused10_158;
  byte unused10_159;
  byte unused10_160;
  byte unused10_161;
  byte unused10_162;
  byte unused10_163;
  byte unused10_164;
  byte unused10_165;
  byte unused10_166;
  byte unused10_167;
  byte unused10_168;
  byte unused10_169;
  byte unused10_170;
  byte unused10_171;
  byte unused10_172;
  byte unused10_173;
  byte unused10_174;
  byte unused10_175;
  byte unused10_176;
  byte unused10_177;
  byte unused10_178;
  byte unused10_179;
  byte unused10_180;
  byte unused10_181;
  byte unused10_182;
  byte unused10_183;
  byte unused10_184;
  byte unused10_185;
  byte unused10_186;
  byte unused10_187;
  byte unused10_188;
  byte unused10_189;
  byte unused10_190;
  byte unused10_191;
  
#if defined(CORE_AVR)
  };
#else
  } __attribute__((__packed__)); //The 32 bit systems require all structs to be fully packed
#endif

/*
Page 10 - No specific purpose. Created initially for the cranking enrich curve
192 bytes long
See ini file for further info (Config Page 11 in the ini)
*/
struct config10 {
  byte crankingEnrichBins[4]; //Bytes 0-4
  byte crankingEnrichValues[4]; //Bytes 4-7

  //Byte 8
  byte rotaryType : 2;
  byte stagingEnabled : 1;
  byte stagingMode : 1;
  byte EMAPPin : 4;

  byte rotarySplitValues[8]; //Bytes 9-16
  byte rotarySplitBins[8]; //Bytes 17-24

  uint16_t boostSens; //Bytes 25-26
  byte boostIntv; //Byte 27
  uint16_t stagedInjSizePri; //Bytes 28-29
  uint16_t stagedInjSizeSec; //Bytes 30-31
  byte lnchCtrlTPS; //Byte 32

  uint8_t flexBoostBins[6]; //Byets 33-38
  int16_t flexBoostAdj[6];  //kPa to be added to the boost target @ current ethanol (negative values allowed). Bytes 39-50
  uint8_t flexFuelBins[6]; //Bytes 51-56
  uint8_t flexFuelAdj[6];   //Fuel % @ current ethanol (typically 100% @ 0%, 163% @ 100%). Bytes 57-62
  uint8_t flexAdvBins[6]; //Bytes 63-68
  uint8_t flexAdvAdj[6];    //Additional advance (in degrees) @ current ethanol (typically 0 @ 0%, 10-20 @ 100%). NOTE: THIS SHOULD BE A SIGNED VALUE BUT 2d TABLE LOOKUP NOT WORKING WITH IT CURRENTLY!
                            //And another three corn rows die.
                            //Bytes 69-74

  //Byte 75
  byte n2o_enable : 2;
  byte n2o_arming_pin : 6;
  byte n2o_minCLT; //Byte 76
  byte n2o_maxMAP; //Byte 77
  byte n2o_minTPS; //Byte 78
  byte n2o_maxAFR; //Byte 79

  //Byte 80
  byte n2o_stage1_pin : 6;
  byte n2o_pin_polarity : 1;
  byte n2o_stage1_unused : 1;
  byte n2o_stage1_minRPM; //Byte 81
  byte n2o_stage1_maxRPM; //Byte 82
  byte n2o_stage1_adderMin; //Byte 83
  byte n2o_stage1_adderMax; //Byte 84
  byte n2o_stage1_retard; //Byte 85

  //Byte 86
  byte n2o_stage2_pin : 6;
  byte n2o_stage2_unused : 2;
  byte n2o_stage2_minRPM; //Byte 87
  byte n2o_stage2_maxRPM; //Byte 88
  byte n2o_stage2_adderMin; //Byte 89
  byte n2o_stage2_adderMax; //Byte 90
  byte n2o_stage2_retard; //Byte 91

  //Byte 92
  byte knock_mode : 2;
  byte knock_pin : 6;

  //Byte 93
  byte knock_trigger : 1;
  byte knock_pullup : 1;
  byte knock_limiterDisable : 1;
  byte knock_unused : 2;
  byte knock_count : 3;

  byte knock_threshold; //Byte 94
  byte knock_maxMAP; //Byte 95
  byte knock_maxRPM; //Byte 96
  byte knock_window_rpms[6]; //Bytes 97-102
  byte knock_window_angle[6]; //Bytes 103-108
  byte knock_window_dur[6]; //Bytes 109-114

  byte knock_maxRetard; //Byte 115
  byte knock_firstStep; //Byte 116
  byte knock_stepSize; //Byte 117
  byte knock_stepTime; //Byte 118
        
  byte knock_duration; //Time after knock retard starts that it should start recovering. Byte 119
  byte knock_recoveryStepTime; //Byte 120
  byte knock_recoveryStep; //Byte 121

  //Byte 122
  byte fuel2Algorithm : 3;
  byte fuel2Mode : 3;
  byte fuel2SwitchVariable : 2;

  //Bytes 123-124
  uint16_t fuel2SwitchValue;

  //Byte 125
  byte fuel2InputPin : 6;
  byte fuel2InputPolarity : 1;
  byte fuel2InputPullup : 1;

  byte vvtCLholdDuty; //Byte 126
  byte vvtCLKP; //Byte 127
  byte vvtCLKI; //Byte 128
  byte vvtCLKD; //Byte 129
  int16_t vvtCLMinAng; //Bytes 130-131
  int16_t vvtCLMaxAng; //Bytes 132-133

  byte crankingEnrichTaper; //Byte 134

  byte fuelPressureEnable : 1;
  byte oilPressureEnable : 1;
  byte oilPressureProtEnbl : 1;
  byte unused10_135 : 5;

  byte fuelPressurePin : 4;
  byte oilPressurePin : 4;

  int8_t fuelPressureMin;
  byte fuelPressureMax;
  int8_t oilPressureMin;
  byte oilPressureMax;

  byte oilPressureProtRPM[4];
  byte oilPressureProtMins[4];

  byte wmiEnabled : 1; // Byte 149
  byte wmiMode : 6;
  
  byte wmiAdvEnabled : 1;

  byte wmiTPS; // Byte 150
  byte wmiRPM; // Byte 151
  byte wmiMAP; // Byte 152
  byte wmiMAP2; // Byte 153
  byte wmiIAT; // Byte 154
  int8_t wmiOffset; // Byte 155

  byte wmiIndicatorEnabled : 1; // 156
  byte wmiIndicatorPin : 6;
  byte wmiIndicatorPolarity : 1;

  byte wmiEmptyEnabled : 1; // 157
  byte wmiEmptyPin : 6;
  byte wmiEmptyPolarity : 1;

  byte wmiEnabledPin; // 158

  byte wmiAdvBins[6]; //Bytes 159-164
  byte wmiAdvAdj[6];  //Additional advance (in degrees)
                      //Bytes 165-170
  byte vvtCLminDuty;
  byte vvtCLmaxDuty;
  byte vvt2Pin : 6;
  byte unused11_174_1 : 1;
  byte unused11_174_2 : 1;

  byte fuelTempBins[6];
  byte fuelTempValues[6];

  //Byte 122
  byte spark2Algorithm : 3;
  byte spark2Mode : 3;
  byte spark2SwitchVariable : 2;

  //Bytes 123-124
  uint16_t spark2SwitchValue;

  //Byte 125
  byte spark2InputPin : 6;
  byte spark2InputPolarity : 1;
  byte spark2InputPullup : 1;

  byte unused11_187_191[2]; //Bytes 187-191

#if defined(CORE_AVR)
  };
#else
  } __attribute__((__packed__)); //The 32 bit systems require all structs to be fully packed
#endif

struct cmpOperation{
  uint8_t firstCompType : 3;
  uint8_t secondCompType : 3;
  uint8_t bitwise : 2;
};

/*
Page 13 - Programmable outputs conditions.
128 bytes long
*/
struct config13 {
  uint8_t outputInverted;
  uint8_t unused12_1;
  uint8_t outputPin[8];
  uint8_t outputDelay[8]; //0.1S
  uint8_t firstDataIn[8];
  uint8_t secondDataIn[8];
  uint8_t unused_13[16];
  int16_t firstTarget[8];
  int16_t secondTarget[8];
  //89bytes
  struct cmpOperation operation[8];

  uint16_t candID[8]; //Actual CAN ID need 16bits, this is a placeholder

  byte unused12_106_127[22];

#if defined(CORE_AVR)
  };
#else
  } __attribute__((__packed__)); //The 32 bit systems require all structs to be fully packed
#endif

extern byte pinInjector1; //Output pin injector 1
extern byte pinInjector2; //Output pin injector 2
extern byte pinInjector3; //Output pin injector 3
extern byte pinInjector4; //Output pin injector 4
extern byte pinInjector5; //Output pin injector 5
extern byte pinInjector6; //Output pin injector 6
extern byte pinInjector7; //Output pin injector 7
extern byte pinInjector8; //Output pin injector 8
extern byte injectorOutputControl; //Specifies whether the injectors are controlled directly (Via an IO pin) or using something like the MC33810
extern byte pinCoil1; //Pin for coil 1
extern byte pinCoil2; //Pin for coil 2
extern byte pinCoil3; //Pin for coil 3
extern byte pinCoil4; //Pin for coil 4
extern byte pinCoil5; //Pin for coil 5
extern byte pinCoil6; //Pin for coil 6
extern byte pinCoil7; //Pin for coil 7
extern byte pinCoil8; //Pin for coil 8
extern byte ignitionOutputControl; //Specifies whether the coils are controlled directly (Via an IO pin) or using something like the MC33810
extern byte pinTrigger; //The CAS pin
extern byte pinTrigger2; //The Cam Sensor pin
extern byte pinTrigger3;	//the 2nd cam sensor pin
extern byte pinTPS;//TPS input pin
extern byte pinMAP; //MAP sensor pin
extern byte pinEMAP; //EMAP sensor pin
extern byte pinMAP2; //2nd MAP sensor (Currently unused)
extern byte pinIAT; //IAT sensor pin
extern byte pinCLT; //CLS sensor pin
extern byte pinO2; //O2 Sensor pin
extern byte pinO2_2; //second O2 pin
extern byte pinBat; //Battery voltage pin
extern byte pinDisplayReset; // OLED reset pin
extern byte pinTachOut; //Tacho output
extern byte pinFuelPump; //Fuel pump on/off
extern byte pinIdle1; //Single wire idle control
extern byte pinIdle2; //2 wire idle control (Not currently used)
extern byte pinIdleUp; //Input for triggering Idle Up
extern byte pinIdleUpOutput; //Output that follows (normal or inverted) the idle up pin
extern byte pinCTPS; //Input for triggering closed throttle state
extern byte pinFuel2Input; //Input for switching to the 2nd fuel table
extern byte pinSpark2Input; //Input for switching to the 2nd ignition table
extern byte pinSpareTemp1; // Future use only
extern byte pinSpareTemp2; // Future use only
extern byte pinSpareOut1; //Generic output
extern byte pinSpareOut2; //Generic output
extern byte pinSpareOut3; //Generic output
extern byte pinSpareOut4; //Generic output
extern byte pinSpareOut5; //Generic output
extern byte pinSpareOut6; //Generic output
extern byte pinSpareHOut1; //spare high current output
extern byte pinSpareHOut2; // spare high current output
extern byte pinSpareLOut1; // spare low current output
extern byte pinSpareLOut2; // spare low current output
extern byte pinSpareLOut3;
extern byte pinSpareLOut4;
extern byte pinSpareLOut5;
extern byte pinBoost;
extern byte pinVVT_1;		// vvt output 1
extern byte pinVVT_2;		// vvt output 2
extern byte pinFan;       // Cooling fan output
extern byte pinStepperDir; //Direction pin for the stepper motor driver
extern byte pinStepperStep; //Step pin for the stepper motor driver
extern byte pinStepperEnable; //Turning the DRV8825 driver on/off
extern byte pinLaunch;
extern byte pinIgnBypass; //The pin used for an ignition bypass (Optional)
extern byte pinFlex; //Pin with the flex sensor attached
extern byte pinVSS; 
extern byte pinBaro; //Pin that an external barometric pressure sensor is attached to (If used)
extern byte pinResetControl; // Output pin used control resetting the Arduino
extern byte pinFuelPressure;
extern byte pinOilPressure;
extern byte pinWMIEmpty; // Water tank empty sensor
extern byte pinWMIIndicator; // No water indicator bulb
extern byte pinWMIEnabled; // ON-OFF ouput to relay/pump/solenoid 
extern byte pinMC33810_1_CS;
extern byte pinMC33810_2_CS;
#ifdef USE_SPI_EEPROM
  extern byte pinSPIFlash_CS;
#endif


/* global variables */ // from speeduino.ino
//#ifndef UNIT_TEST

//#endif

extern struct statuses currentStatus; //The global status object
extern struct config2 configPage2;
extern struct config4 configPage4;
extern struct config6 configPage6;
extern struct config9 configPage9;
extern struct config10 configPage10;
extern struct config13 configPage13;
//extern byte cltCalibrationTable[CALIBRATION_TABLE_SIZE]; /**< An array containing the coolant sensor calibration values */
//extern byte iatCalibrationTable[CALIBRATION_TABLE_SIZE]; /**< An array containing the inlet air temperature sensor calibration values */
//extern byte o2CalibrationTable[CALIBRATION_TABLE_SIZE]; /**< An array containing the O2 sensor calibration values */

extern uint16_t cltCalibration_bins[32];
extern uint16_t cltCalibration_values[32];
extern uint16_t iatCalibration_bins[32];
extern uint16_t iatCalibration_values[32];
extern uint16_t o2Calibration_bins[32];
extern uint8_t  o2Calibration_values[32]; // Note 8-bit values
extern struct table2D cltCalibrationTable; /**< A 32 bin array containing the coolant temperature sensor calibration values */
extern struct table2D iatCalibrationTable; /**< A 32 bin array containing the inlet air temperature sensor calibration values */
extern struct table2D o2CalibrationTable; /**< A 32 bin array containing the O2 sensor calibration values */

static_assert(sizeof(struct config2) == 128, "configPage2 size is not 128");
static_assert(sizeof(struct config4) == 128, "configPage4 size is not 128");
static_assert(sizeof(struct config6) == 128, "configPage6 size is not 128");
static_assert(sizeof(struct config9) == 192, "configPage9 size is not 192");
static_assert(sizeof(struct config10) == 192, "configPage10 size is not 192");
static_assert(sizeof(struct config13) == 128, "configPage13 size is not 128");
#endif // GLOBALS_H<|MERGE_RESOLUTION|>--- conflicted
+++ resolved
@@ -778,17 +778,11 @@
   uint16_t vssRatio5;
   uint16_t vssRatio6;
 
-<<<<<<< HEAD
-  byte tachoSweepMaxRPM;
-  
-  byte unused2_95[8];
-=======
   byte idleUpOutputEnabled : 1;
   byte idleUpOutputInv : 1;
   byte idleUpOutputPin  : 6;
 
   byte tachoSweepMaxRPM;
->>>>>>> fe6f0c68
   byte primingDelay;
   
   byte unused2_95[7];
